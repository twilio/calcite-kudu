--- conflicted
+++ resolved
@@ -67,12 +67,8 @@
    * @param offset the number of rows from kudu to skip prior to returning rows
    * @param sort whether or not have Kudu RPCs come back in sorted by primary key
    * @param descendingSortedFieldIndices is a list of column indices that are sorted in reverse
-<<<<<<< HEAD
-   * @param groupByLimited when sorted, and {@link Enumerable#groupBy(Function1, Function0, Function2, Function2)
+   * @param groupBySorted when sorted, and {@link Enumerable#groupBy(Function1, Function0, Function2, Function2)
    * @param scanStats a container of scan stats that should be updated as the scan executes.
-=======
-   * @param groupBySorted when sorted, and {@link Enumerable#groupBy(Function1, Function0, Function2, Function2)
->>>>>>> ec87562a
    *
    * @throws IllegalArgumentException when groupByLimited is true but sorted is false
    */
@@ -85,12 +81,8 @@
       final long offset,
       final boolean sort,
       final List<Integer> descendingSortedFieldIndices,
-<<<<<<< HEAD
-      final boolean groupByLimited,
+      final boolean groupBySorted,
       final KuduScanStats scanStats) {
-=======
-      final boolean groupBySorted) {
->>>>>>> ec87562a
     this.scanners = scanners;
     this.scansShouldStop = scansShouldStop;
     this.projectedSchema = projectedSchema;
@@ -105,12 +97,8 @@
       throw new IllegalArgumentException("If groupBySorted is true the results must need to be " +
           "sorted");
     }
-<<<<<<< HEAD
-    this.groupByLimited = groupByLimited;
+    this.groupBySorted = groupBySorted;
     this.scanStats = scanStats;
-=======
-    this.groupBySorted = groupBySorted;
->>>>>>> ec87562a
   }
 
   @VisibleForTesting
@@ -175,15 +163,11 @@
 
         } while(fetched == null ||
             fetched.type != CalciteScannerMessage.MessageType.ROW);
-<<<<<<< HEAD
         // Indicates this is the first move.
         if (next == null) {
           scanStats.setFirstRow();
         }
-        next = fetched.row.get().rowData;
-=======
         next = fetched.row.get().getRowData();
->>>>>>> ec87562a
         totalMoves++;
         boolean limitReached = checkLimitReached(totalMoves);
         if (limitReached) {
@@ -266,16 +250,13 @@
         if (smallest == null) {
           return false;
         }
-<<<<<<< HEAD
         // Indicates this is the first move.
         if (next == null) {
           scanStats.setFirstRow();
         }
         scanStats.incrementRowCount(1L);
-        next = smallest.rowData;
-=======
         next = smallest.getRowData();
->>>>>>> ec87562a
+
         // Move the chosen one forward. The others have their smallest
         // already in the front of their queues.
         logger.trace("Chosen idx {} to move next", chosenEnumerable);
