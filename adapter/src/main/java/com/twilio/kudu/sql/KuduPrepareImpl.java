--- conflicted
+++ resolved
@@ -41,8 +41,6 @@
 import org.apache.kudu.client.KuduTable;
 import org.apache.kudu.client.PartialRow;
 import org.json.JSONObject;
-import org.slf4j.Logger;
-import org.slf4j.LoggerFactory;
 
 import java.sql.Timestamp;
 import java.util.ArrayList;
@@ -57,8 +55,6 @@
 import java.util.stream.StreamSupport;
 
 public class KuduPrepareImpl extends CalcitePrepareImpl {
-
-  private static final Logger logger = LoggerFactory.getLogger(KuduPrepareImpl.class);
 
   public enum TimeAggregationType {
     YEAR("Year"), MONTH("Month"), DAY("Day"), HOUR("Hour"), MINUTE("Minute"), SECOND("Second");
@@ -291,8 +287,11 @@
           if (colSchema.getWireType().equals(org.apache.kudu.Common.DataType.UNIXTIME_MICROS)) {
             rangePartitionCols.add(s);
           }
+          ColumnSchema.ColumnSchemaBuilder columnSchemaBuilder = new ColumnSchema.ColumnSchemaBuilder(colSchema);
+          columnSchemaBuilder.nullable(false);
+          columnSchemaBuilder.key(true);
           // Get the column schema for pk from the original table.
-          cubeColumnSchemas.add(colSchema);
+          cubeColumnSchemas.add(columnSchemaBuilder.build());
         }
 
         for (SqlNode sqlnode : selectList.getList()) {
@@ -300,53 +299,47 @@
           if (!pkColumns.contains(sqlnode.toString())) {
             // if node is an aggregate determine the appropriate column schema
             if (sqlnode instanceof SqlBasicCall) {
-              SqlNode operand = ((SqlBasicCall) sqlnode).operands[0];
-              SqlOperator operator = ((SqlBasicCall) sqlnode).getOperator();
+              SqlBasicCall callNode = (SqlBasicCall) sqlnode;
+              SqlOperator operator = callNode.getOperator();
+              SqlNode operand = callNode.operands[0];
+              // SUM(COLUMN_NAME) will be stored in a column named SUM_COLUMN_NAME
+              String factColumnName = operand.toString();
+              String columnName = operator.getName() + "_" + factColumnName;
+
+              // handle alias eg: SUM(COLUMN_NAME) AS \"sum_column_name\" will be stored in a
+              // column named sum_column_name
+              if (callNode.getKind().equals(SqlKind.AS)) {
+                SqlBasicCall aliasedNode = callNode.operand(0);
+                operator = aliasedNode.getOperator();
+                operand = callNode.operand(1);
+                columnName = operand.toString();
+                factColumnName = aliasedNode.operands[0].toString();
+              }
 
               // validate that the aggregate function is supported
-<<<<<<< HEAD
-              if (!supportedAggregatesSet.contains(operator.getName())) {
-=======
               if (!supportedAggregatesSet.contains(operator.getName().toUpperCase())) {
->>>>>>> a7e19a83
                 throw new IllegalArgumentException("Aggregate operator not supported" + operator.getName());
               }
 
-              String originalColumnName = operand.toString();
-              String columnName = operator.getName() + "_" + originalColumnName;
-
               // use datatype from fact table for all aggregates except COUNT.
-<<<<<<< HEAD
-              org.apache.kudu.Common.DataType dataType = Common.DataType.INT64;
-              org.apache.kudu.Type kuduType = org.apache.kudu.Type.INT64;
-              if (!operator.getName().equals("COUNT")) {
-=======
               if (operator.getName().equalsIgnoreCase("COUNT")) {
                 ColumnSchema.ColumnSchemaBuilder columnSchemaBuilder = new ColumnSchema.ColumnSchemaBuilder(columnName,
                     org.apache.kudu.Type.INT64).key(false) // all columns should be non-nullable
                         .nullable(false).wireType(Common.DataType.INT64);
                 cubeColumnSchemas.add(columnSchemaBuilder.build());
               } else {
->>>>>>> a7e19a83
                 // use originalColumnName to get the column schema
-                ColumnSchema colSchema = kuduTable.getSchema().getColumn(originalColumnName);
-                dataType = colSchema.getWireType();
-                kuduType = colSchema.getType();
-
+                ColumnSchema colSchema = kuduTable.getSchema().getColumn(factColumnName);
                 ColumnSchema.ColumnSchemaBuilder columnSchemaBuilder = new ColumnSchema.ColumnSchemaBuilder(columnName,
-                        kuduType).key(false).nullable(false) // all columns should be non-nullable
-                        .desiredBlockSize(colSchema.getDesiredBlockSize()).encoding(colSchema.getEncoding())
-                        .compressionAlgorithm(colSchema.getCompressionAlgorithm())
-                        .typeAttributes(colSchema.getTypeAttributes()).wireType(dataType);
-
+                    colSchema.getType()).key(false) // all columns should be non-nullable
+                        .nullable(false).desiredBlockSize(colSchema.getDesiredBlockSize())
+                        .encoding(colSchema.getEncoding()).compressionAlgorithm(colSchema.getCompressionAlgorithm())
+                        .typeAttributes(colSchema.getTypeAttributes()).wireType(colSchema.getWireType());
                 cubeColumnSchemas.add(columnSchemaBuilder.build());
               }
             }
             // if node is a column from the original table use the same column schema
-            else {
-              logger.info("Using column from original table:" + sqlnode.toString());
-              logger.error("Using column from original table:" + sqlnode.toString());
-              System.out.println("Using column from original table:" + sqlnode.toString());
+            else if (kuduTable.getSchema().hasColumn(sqlnode.toString())) {
               ColumnSchema colSchema = kuduTable.getSchema().getColumn(sqlnode.toString());
               cubeColumnSchemas.add(colSchema);
             }
