/* Copyright 2020 Twilio, Inc
 *
 * Licensed under the Apache License, Version 2.0 (the "License");
 * you may not use this file except in compliance with the License.
 * You may obtain a copy of the License at
 *
 *  http://www.apache.org/licenses/LICENSE-2.0
 *
 * Unless required by applicable law or agreed to in writing, software
 * distributed under the License is distributed on an "AS IS" BASIS,
 * WITHOUT WARRANTIES OR CONDITIONS OF ANY KIND, either express or implied.
 * See the License for the specific language governing permissions and
 * limitations under the License.
 */
package com.twilio.kudu.sql.schema;

import com.twilio.kudu.sql.metadata.CubeTableInfo;
import com.twilio.kudu.sql.metadata.KuduTableMetadata;
import com.twilio.kudu.sql.CalciteKuduTableBuilder;
import com.twilio.kudu.sql.CalciteModifiableKuduTable;
import com.twilio.kudu.sql.CalciteKuduTable;
import org.apache.calcite.schema.Table;
import org.apache.calcite.schema.impl.AbstractSchema;
import org.apache.kudu.ColumnSchema;
import org.apache.kudu.client.AsyncKuduClient;
import org.apache.kudu.client.KuduTable;
import org.json.JSONException;
import org.json.JSONObject;
import org.slf4j.Logger;
import org.slf4j.LoggerFactory;

import java.util.ArrayList;
import java.util.Collections;
import java.util.HashMap;
import java.util.List;
import java.util.Map;
import java.util.Optional;
import java.util.stream.Collectors;

public final class KuduSchema extends AbstractSchema {

  private static final Logger logger = LoggerFactory.getLogger(KuduSchema.class);

  private final AsyncKuduClient client;
  private final Map<String, KuduTableMetadata> kuduTableMetadataMap;
  private Optional<Map<String, Table>> cachedTableMap = Optional.empty();

  // properties
  public static String KUDU_CONNECTION_STRING = "connect";
  public static String ENABLE_INSERTS_FLAG = "enableInserts";
  public static String DISABLE_CUBE_AGGREGATIONS = "disableCubeAggregation";
  public static String CREATE_DUMMY_PARTITION_FLAG = "createDummyPartition";

  public final boolean enableInserts;
  public final boolean disableCubeAggregation;
  public final boolean createDummyPartition;

  public KuduSchema(final String connectString, final Map<String, KuduTableMetadata> kuduTableMetadataMap,
      final Map<String, Object> propertyMap) {
    this.client = new AsyncKuduClient.AsyncKuduClientBuilder(connectString).build();
    this.kuduTableMetadataMap = kuduTableMetadataMap;
    // We disable inserts by default as this feature has not been thoroughly tested
    this.enableInserts = Boolean.valueOf((String) propertyMap.getOrDefault(ENABLE_INSERTS_FLAG, "false"));
    // If set to true CubeMutationState does not compute aggregations in order to
    // speed up the
    // DataLoader (useful only for performance testing)
    this.disableCubeAggregation = Boolean
        .valueOf((String) propertyMap.getOrDefault(DISABLE_CUBE_AGGREGATIONS, "true"));
    this.createDummyPartition = Boolean.valueOf((String) propertyMap.getOrDefault(CREATE_DUMMY_PARTITION_FLAG, "true"));
  }

  public void clearCachedTableMap() {
    cachedTableMap = Optional.empty();
  }

  @Override
  protected Map<String, Table> getTableMap() {
    if (cachedTableMap.isPresent()) {
      return cachedTableMap.get();
    }

    HashMap<String, Table> tableMap = new HashMap<>();
    final List<String> tableNames;
    try {
      tableNames = this.client.getTablesList().join().getTablesList();
    } catch (Exception threadInterrupted) {
      return Collections.emptyMap();
    }

    Map<String, List<CubeTableInfo>> factToCubeListMap = new HashMap<>();
    // populate the cubetables which were created using DDL statements.
    for (String tableName : tableNames) {
      // cube table
      String[] tableNameSplit = tableName.split("-");
      if (tableNameSplit.length == 4 && tableName.endsWith("Aggregation")) {
        // Cube table name is of the form TableName-CubeName-Interval-Aggregation
        CubeTableInfo cubeTableInfo = new CubeTableInfo(tableName,
            CubeTableInfo.EventTimeAggregationType.valueOf(tableNameSplit[2].toLowerCase()));
        String factTableName = tableNameSplit[0];
        if (!factToCubeListMap.containsKey(factTableName)) {
          factToCubeListMap.put(factTableName, new ArrayList<>());
        }
        factToCubeListMap.get(factTableName).add(cubeTableInfo);
<<<<<<< HEAD
        logger.info("Added cubetable info to factToCubeListMap " + "Cubetablename: " + cubeTableInfo.tableName
            + "EventAggregationType: " + cubeTableInfo.eventTimeAggregationType + "FactTableName: " + factTableName);

        logger.error("Added cubetable info to factToCubeListMap " + "Cubetablename: " + cubeTableInfo.tableName
            + "EventAggregationType: " + cubeTableInfo.eventTimeAggregationType + "FactTableName: " + factTableName);

        System.out.println("Added cubetable info to factToCubeListMap " + "Cubetablename: " + cubeTableInfo.tableName
            + "EventAggregationType: " + cubeTableInfo.eventTimeAggregationType + "FactTableName: " + factTableName);
=======
>>>>>>> 751c8f10
      }
    }

    // populate kudutableMetadatMap for fact tables that were created using DDL
    // statements.
    for (String tableName : tableNames) {
      List<String> descendingOrderedColumns = new ArrayList<>();
      String timeStampColumnName = "";
      if (!tableName.endsWith("Aggregation")) {
        try {
          KuduTable kuduTable = this.client.openTable(tableName).join();
          for (ColumnSchema columnSchema : kuduTable.getSchema().getColumns()) {
<<<<<<< HEAD
            logger.info("populating kudutableMetadatMap for fact tables created with DDLS:  " + columnSchema.getName());
            logger
                .error("populating kudutableMetadatMap for fact tables created with DDLS:  " + columnSchema.getName());
=======
>>>>>>> 751c8f10
            String comment = columnSchema.getComment();
            JSONObject jsonObject = getJsonObject(comment);
            if (!comment.isEmpty() && jsonObject != null) {
              if (jsonObject.has("isTimeStampColumn") && jsonObject.getBoolean("isTimeStampColumn")) {
                timeStampColumnName = columnSchema.getName();
              }

              if (jsonObject.has("isDescendingSortOrder") && jsonObject.getBoolean("isDescendingSortOrder")) {
                descendingOrderedColumns.add(columnSchema.getName());
              }
            }
          }
        } catch (Exception e) {
          logger.error("Unable to open table " + tableName, e);
        }

        if (!timeStampColumnName.isEmpty()) {
          if (factToCubeListMap.get(tableName) != null) {
            this.kuduTableMetadataMap.put(tableName,
                new KuduTableMetadata.KuduTableMetadataBuilder().setTimestampColumnName(timeStampColumnName)
                    .setCubeTableInfoList(factToCubeListMap.get(tableName))
                    .setDescendingOrderedColumnNames(descendingOrderedColumns).build());
          } else {
            this.kuduTableMetadataMap.put(tableName,
                new KuduTableMetadata.KuduTableMetadataBuilder().setTimestampColumnName(timeStampColumnName)
                    .setDescendingOrderedColumnNames(descendingOrderedColumns).build());
          }
        }
      }
    }

    // create CalciteKuduTables
    for (Map.Entry<String, KuduTableMetadata> entry : kuduTableMetadataMap.entrySet()) {
      KuduTableMetadata kuduTableMetadata = entry.getValue();
      final List<String> descendingOrderedColumnNames = kuduTableMetadata.getDescendingOrderedColumnNames();

      // create any cube tables first
      List<CalciteKuduTable> cubeTableList = new ArrayList<>(5);
      for (CubeTableInfo cubeTableInfo : kuduTableMetadata.getCubeTableInfo()) {
        Optional<KuduTable> cubeTableOptional = openKuduTable(cubeTableInfo.tableName);
        cubeTableOptional.ifPresent(kuduTable -> {
          final CalciteKuduTableBuilder builder = new CalciteKuduTableBuilder(kuduTable, client)
              .setEnableInserts(enableInserts).setDisableCubeAggregation(disableCubeAggregation)
              .setTableType(com.twilio.kudu.sql.TableType.CUBE)
              .setEventTimeAggregationType(cubeTableInfo.eventTimeAggregationType);
          setDescendingFieldIndices(builder, descendingOrderedColumnNames, kuduTable);
          setTimestampColumnIndex(builder, kuduTableMetadata.getTimestampColumnName(), kuduTable);
          CalciteKuduTable calciteKuduTable = builder.build();
          tableMap.put(cubeTableInfo.tableName, calciteKuduTable);
          cubeTableList.add(calciteKuduTable);
        });
      }

      // create the fact table
      String factTableName = entry.getKey();
      Optional<KuduTable> factTableOptional = openKuduTable(factTableName);
      factTableOptional.ifPresent(kuduTable -> {
        final CalciteKuduTableBuilder builder = new CalciteKuduTableBuilder(kuduTable, client)
            .setEnableInserts(enableInserts).setDisableCubeAggregation(disableCubeAggregation)
            .setTableType(com.twilio.kudu.sql.TableType.FACT).setCubeTables(cubeTableList);
        setDescendingFieldIndices(builder, descendingOrderedColumnNames, kuduTable);
        setTimestampColumnIndex(builder, kuduTableMetadata.getTimestampColumnName(), kuduTable);
        CalciteKuduTable factTable = builder.build();
        tableMap.put(factTableName, factTable);

        // create cube maintainer for each cube table
        if (enableInserts) {
          for (CalciteKuduTable cubeTable : cubeTableList) {
            ((CalciteModifiableKuduTable) cubeTable).createCubeMaintainer(factTable);
          }
        }
      });
    }

    // load remaining tables (dimension tables and system tables)
    for (String tableName : tableNames) {
      if (!tableMap.containsKey(tableName)) {
        if (tableName.startsWith("System")) {
          Optional<KuduTable> kuduTableOptional = openKuduTable(tableName);
          kuduTableOptional.ifPresent(kuduTable -> {
            createCalciteTable(tableMap, kuduTable, com.twilio.kudu.sql.TableType.SYSTEM);
          });
        } else {
          Optional<KuduTable> kuduTableOptional = openKuduTable(tableName);
          kuduTableOptional.ifPresent(kuduTable -> {
            createCalciteTable(tableMap, kuduTable, com.twilio.kudu.sql.TableType.DIMENSION);
          });
        }
      }
    }

    if (!tableMap.isEmpty()) {
      cachedTableMap = Optional.of(tableMap);
    }
    return tableMap;
  }

  private void createCalciteTable(HashMap<String, Table> tableMap, KuduTable kuduTable,
      com.twilio.kudu.sql.TableType tableType) {
    final CalciteKuduTableBuilder builder = new CalciteKuduTableBuilder(kuduTable, client)
        .setEnableInserts(enableInserts).setTableType(tableType);
    CalciteKuduTable calciteKuduTable = builder.build();
    tableMap.put(kuduTable.getName(), calciteKuduTable);
  }

  private Optional<KuduTable> openKuduTable(String tableName) {
    try {
      return Optional.of(client.openTable(tableName).join());
    } catch (Exception e) {
      logger.trace("Unable to open table " + tableName, e);
      return Optional.empty();
    }
  }

  private void setDescendingFieldIndices(CalciteKuduTableBuilder builder, List<String> descendingOrderedColumnNames,
      KuduTable kuduTable) {
    final List<Integer> descendingOrderedColumnIndices = descendingOrderedColumnNames.stream()
        .map(name -> kuduTable.getSchema().getColumnIndex(name)).collect(Collectors.toList());
    builder.setDescendingOrderedFieldIndices(descendingOrderedColumnIndices);
  }

  private void setTimestampColumnIndex(CalciteKuduTableBuilder builder, String timestampColumnName,
      KuduTable kuduTable) {
    if (timestampColumnName != null) {
      builder.setTimestampColumnIndex(kuduTable.getSchema().getColumnIndex(timestampColumnName));
    }
  }

  public AsyncKuduClient getClient() {
    return client;
  }

  private JSONObject getJsonObject(String comment) {
    try {
      return new JSONObject(comment);
    } catch (JSONException ex) {
      return null;
    }
  }

}<|MERGE_RESOLUTION|>--- conflicted
+++ resolved
@@ -65,7 +65,7 @@
     // speed up the
     // DataLoader (useful only for performance testing)
     this.disableCubeAggregation = Boolean
-        .valueOf((String) propertyMap.getOrDefault(DISABLE_CUBE_AGGREGATIONS, "true"));
+        .valueOf((String) propertyMap.getOrDefault(DISABLE_CUBE_AGGREGATIONS, "false"));
     this.createDummyPartition = Boolean.valueOf((String) propertyMap.getOrDefault(CREATE_DUMMY_PARTITION_FLAG, "true"));
   }
 
@@ -101,17 +101,6 @@
           factToCubeListMap.put(factTableName, new ArrayList<>());
         }
         factToCubeListMap.get(factTableName).add(cubeTableInfo);
-<<<<<<< HEAD
-        logger.info("Added cubetable info to factToCubeListMap " + "Cubetablename: " + cubeTableInfo.tableName
-            + "EventAggregationType: " + cubeTableInfo.eventTimeAggregationType + "FactTableName: " + factTableName);
-
-        logger.error("Added cubetable info to factToCubeListMap " + "Cubetablename: " + cubeTableInfo.tableName
-            + "EventAggregationType: " + cubeTableInfo.eventTimeAggregationType + "FactTableName: " + factTableName);
-
-        System.out.println("Added cubetable info to factToCubeListMap " + "Cubetablename: " + cubeTableInfo.tableName
-            + "EventAggregationType: " + cubeTableInfo.eventTimeAggregationType + "FactTableName: " + factTableName);
-=======
->>>>>>> 751c8f10
       }
     }
 
@@ -124,12 +113,6 @@
         try {
           KuduTable kuduTable = this.client.openTable(tableName).join();
           for (ColumnSchema columnSchema : kuduTable.getSchema().getColumns()) {
-<<<<<<< HEAD
-            logger.info("populating kudutableMetadatMap for fact tables created with DDLS:  " + columnSchema.getName());
-            logger
-                .error("populating kudutableMetadatMap for fact tables created with DDLS:  " + columnSchema.getName());
-=======
->>>>>>> 751c8f10
             String comment = columnSchema.getComment();
             JSONObject jsonObject = getJsonObject(comment);
             if (!comment.isEmpty() && jsonObject != null) {
